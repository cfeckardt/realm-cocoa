////////////////////////////////////////////////////////////////////////////
//
// TIGHTDB CONFIDENTIAL
// __________________
//
//  [2011] - [2014] TightDB Inc
//  All Rights Reserved.
//
// NOTICE:  All information contained herein is, and remains
// the property of TightDB Incorporated and its suppliers,
// if any.  The intellectual and technical concepts contained
// herein are proprietary to TightDB Incorporated
// and its suppliers and may be covered by U.S. and Foreign Patents,
// patents in process, and are protected by trade secret or copyright law.
// Dissemination of this information or reproduction of this material
// is strictly forbidden unless prior written permission is obtained
// from TightDB Incorporated.
//
////////////////////////////////////////////////////////////////////////////

#import "RLMConstants.h"
#import <objc/runtime.h>

#import <tightdb/table.hpp>
#import <tightdb/string_data.hpp>
#import <tightdb/util/safe_int_ops.hpp>

// returns if the object can be inserted as the given type
BOOL RLMIsObjectOfType(id obj, RLMPropertyType type);

// C version of isKindOfClass
inline BOOL RLMIsKindOfclass(Class class1, Class class2) {
    while (class1) {
        if (class1 == class2) return YES;
        class1 = class_getSuperclass(class1);
    }
    return NO;
}

// Determines if class1 descends from class2
inline BOOL RLMIsSubclass(Class class1, Class class2) {
    class1 = class_getSuperclass(class1);
    return RLMIsKindOfclass(class1, class2);
}

inline NSString *rlmtype_to_string(RLMPropertyType type) {
    switch (type) {
        case RLMPropertyTypeNone:
            return @"None";
        case RLMPropertyTypeString:
            return @"string";
        case RLMPropertyTypeInt:
            return @"int";
        case RLMPropertyTypeBool:
            return @"bool";
        case RLMPropertyTypeDate:
            return @"date";
        case RLMPropertyTypeData:
            return @"data";
        case RLMPropertyTypeDouble:
            return @"double";
        case RLMPropertyTypeFloat:
            return @"float";
        case RLMPropertyTypeAny:
            return @"any";
        case RLMPropertyTypeTable:
            return @"table";
        case RLMPropertyTypeObject:
            return @"object";
    }
    return @"Unknown";
}

// Getter and Setter for RLMPropertyTypeAny properties
id RLMGetAnyProperty(tightdb::Table &table, NSUInteger row_ndx, NSUInteger col_ndx);
<<<<<<< HEAD
void RLMSetAnyProperty(tightdb::Table &table, NSUInteger row_ndx, NSUInteger col_ndx, id obj);
=======
void RLMSetAnyProperty(tightdb::Table &table, NSUInteger row_ndx, NSUInteger col_ndx, id obj);

// String conversion utilities
inline NSString * RLMStringDataToNSString(tightdb::StringData stringData) {
    if (tightdb::util::int_cast_has_overflow<NSUInteger>(stringData.size())) {
        @throw [NSException exceptionWithName:@"RLMException" reason:@"String size overflow" userInfo:nil];
        
    }
    return [[NSString alloc] initWithBytes:stringData.data()
                                    length:stringData.size()
                                  encoding:NSUTF8StringEncoding];
}

inline tightdb::StringData RLMStringDataWithNSString(NSString *string) {
    if (tightdb::util::int_cast_has_overflow<size_t>(string.length)) {
        @throw [NSException exceptionWithName:@"RLMException" reason:@"String size overflow" userInfo:nil];
        
    }
    return tightdb::StringData(string.UTF8String, string.length);
}

// Binary convertion utilities
inline tightdb::BinaryData RLMBinaryDataForNSData(NSData *data) {
    return tightdb::BinaryData(static_cast<const char *>(data.bytes), data.length);
}

>>>>>>> 2c347910
<|MERGE_RESOLUTION|>--- conflicted
+++ resolved
@@ -43,10 +43,9 @@
     return RLMIsKindOfclass(class1, class2);
 }
 
+// Translate an rlmtype to a string representation
 inline NSString *rlmtype_to_string(RLMPropertyType type) {
     switch (type) {
-        case RLMPropertyTypeNone:
-            return @"None";
         case RLMPropertyTypeString:
             return @"string";
         case RLMPropertyTypeInt:
@@ -63,20 +62,18 @@
             return @"float";
         case RLMPropertyTypeAny:
             return @"any";
-        case RLMPropertyTypeTable:
-            return @"table";
         case RLMPropertyTypeObject:
             return @"object";
+        case RLMPropertyTypeArray:
+            return @"array";
     }
     return @"Unknown";
 }
 
 // Getter and Setter for RLMPropertyTypeAny properties
 id RLMGetAnyProperty(tightdb::Table &table, NSUInteger row_ndx, NSUInteger col_ndx);
-<<<<<<< HEAD
 void RLMSetAnyProperty(tightdb::Table &table, NSUInteger row_ndx, NSUInteger col_ndx, id obj);
-=======
-void RLMSetAnyProperty(tightdb::Table &table, NSUInteger row_ndx, NSUInteger col_ndx, id obj);
+
 
 // String conversion utilities
 inline NSString * RLMStringDataToNSString(tightdb::StringData stringData) {
@@ -102,4 +99,3 @@
     return tightdb::BinaryData(static_cast<const char *>(data.bytes), data.length);
 }
 
->>>>>>> 2c347910
