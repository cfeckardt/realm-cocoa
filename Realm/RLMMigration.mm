--- conflicted
+++ resolved
@@ -51,20 +51,10 @@
     RLMMigration *migration = [RLMMigration new];
     
     // create rw realm to migrate with current on disk table
-<<<<<<< HEAD
     migration->_realm = realm;
     
     // create read only realm used during migration with current on disk schema
-    migration->_oldRealm = [[RLMMigrationRealm alloc] initWithPath:realm.path readOnly:NO error:error];
-=======
-    migration->_realm = [RLMRealm realmWithPath:path readOnly:NO inMemory:NO dynamic:YES schema:nil error:error];
-    if (error && *error) {
-        return nil;
-    }
-    
-    // create read only realm used during migration with current on disk schema
-    migration->_oldRealm = [[RLMMigrationRealm alloc] initWithPath:path readOnly:NO inMemory:NO error:error];
->>>>>>> 02f62436
+    migration->_oldRealm = [[RLMMigrationRealm alloc] initWithPath:realm.path readOnly:NO inMemory:NO error:error];
     if (migration->_oldRealm) {
         RLMRealmSetSchema(migration->_oldRealm, [RLMSchema dynamicSchemaFromRealm:migration->_oldRealm]);
     }
