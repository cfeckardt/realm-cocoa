--- conflicted
+++ resolved
@@ -8,7 +8,7 @@
  * TIGHTDB_TABLE_* in the documentation. */
 
 TIGHTDB_TABLE_2(PersonTable,    // Name of Table
-                name, String,   // First column with Strings
+                Name, String,   // First column with Strings
                 Age, Int)       // Second column with Integers
 
 void ex_objc_table_typed_intro_with_many_comments()
@@ -33,11 +33,7 @@
     /* Accesses query result directly on the query object.
      * The query is only executed once and iterated lazily */
     for (PersonTableRow *row in query)
-<<<<<<< HEAD
-        NSLog(@"Name: %@", [row name]);
-=======
         NSLog(@"Name: %@", row.Name);
->>>>>>> 7a44bbf6
     
     /* To avoid repeating the same query, the result may be stored in
      * a table view for multiple accesses. The following code executes the
@@ -48,11 +44,7 @@
     /* Iterates over all rows in the result (view) 2 times based on the single
      * query executed above. */
     for (PersonTableRow *row in tableView)
-<<<<<<< HEAD
-        NSLog(@"Name: %@", [row name]);
-=======
         NSLog(@"Name: %@", row.Name);
->>>>>>> 7a44bbf6
     
     for (PersonTableRow *row in tableView)
         NSLog(@"Name: %lld", row.Age);
